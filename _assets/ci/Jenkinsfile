pipeline {
  agent none

  parameters {
    booleanParam(
      name: 'RELEASE',
      description: 'Enable to create a new release on GitHub and DigitalOcean Space.',
      defaultValue: false,
    )
  }

  options {
    disableConcurrentBuilds()
    /* Go requires a certain directory structure */
    checkoutToSubdirectory('src/github.com/status-im/status-go')
    /* manage how many builds we keep */
    buildDiscarder(logRotator(
      numToKeepStr: '30',
      daysToKeepStr: '30',
    ))
  }

  stages {
    stage('Build') {
      parallel {
        stage('Android') {
          agent { label 'linux' }

          environment {
            STATUS_PATH = 'src/github.com/status-im/status-go'
            GOPATH = "${env.WORKSPACE}"
            PATH = "${env.PATH}:${env.GOPATH}/bin"
            ANDROID_HOME = '/usr/lib/android-sdk'
            ANDROID_SDK_ROOT = '/usr/lib/android-sdk'
            ANDROID_NDK = '/usr/lib/android-ndk'
            ANDROID_NDK_HOME = '/usr/lib/android-ndk'
          }

          stages {
            stage('Prep') {
              steps { script {
                lib = load("${env.STATUS_PATH}/_assets/ci/lib.groovy")
                println("Git Branch: ${lib.gitBranch()}")
                println("Git Commit: ${lib.gitCommit()}")
              } }
            }

            stage('Setup') { steps { dir(env.STATUS_PATH) {
              sh 'make setup-build'
            } } }
<<<<<<< HEAD

            stage('Lint') { steps { dir(env.STATUS_PATH) {
              sh 'make ci'
            } } }

            stage('Build') {
              stages {
                stage('Compile') { steps { dir(env.STATUS_PATH) {
                  sh 'make statusgo-android'
                } } }
                stage('Archive') { steps {
                  sh """
                    mv ${env.STATUS_PATH}/build/bin/statusgo.aar \
                      ${env.WORKSPACE}/status-go-android-${lib.suffix()}.aar
                  """
                  archiveArtifacts("status-go-android-${lib.suffix()}.aar")
                } }
                stage('Upload') { steps { script {
                  lib.uploadArtifact("status-go-android-${lib.suffix()}.aar")
                } } }
              }
            }

            stage('Release') { when { expression { params.GITHUB_RELEASE == true } }
              steps {
                sh 'make prepare-release'
                withCredentials([[
                  $class: 'UsernamePasswordMultiBinding',
                  credentialsId: 'status-im-auto',
                  usernameVariable: 'GITHUB_USER',
                  passwordVariable: 'GITHUB_TOKEN'
                ]]) {
                  sh "yes | make release release_branch=${gitBranch}"
                }
                sh 'make clean-release'
              }
            }
=======
            stage('Archive') { steps {
              sh """
                cp ${env.STATUS_PATH}/build/bin/statusgo-android-16.aar \
                  ${env.WORKSPACE}/status-go-android-${lib.suffix()}.aar
              """
              archiveArtifacts("status-go-android-${lib.suffix()}.aar")
            } }
            stage('Upload') { steps { script {
              lib.uploadArtifact("status-go-android-${lib.suffix()}.aar")
            } } }
            stage('Cleanup') { steps { script {
              sh "rm -f ${env.WORKSPACE}/*.aar"
            } } }
>>>>>>> d61e8382
          }
        } // Android

        stage('iOS') {
          agent { label 'macos' }

          environment {
            STATUS_PATH = 'src/github.com/status-im/status-go'
            GOPATH = "${env.WORKSPACE}"
            PATH = "${env.PATH}:${env.GOPATH}/bin"
          }

          stages {
            stage('Prep') {
              steps { script {
                lib = load("${env.STATUS_PATH}/_assets/ci/lib.groovy")
                println("Git Branch: ${lib.gitBranch()}")
                println("Git Commit: ${lib.gitCommit()}")
              } }
            }

            stage('Setup') { steps { dir(env.STATUS_PATH) {
              sh 'make setup-build'
            } } }
<<<<<<< HEAD

            stage('Lint') { steps { dir(env.STATUS_PATH) {
              sh 'make ci'
            } } }

            stage('Build') {
              stages {
                stage('Compile') { steps { dir(env.STATUS_PATH) {
                  sh 'make statusgo-ios'
                  dir('build/bin') {
                    sh 'zip -r Statusgo.framework.zip Statusgo.framework'
                  }
                } } }
                stage('Archive') { steps {
                  sh """
                    mv ${env.STATUS_PATH}/build/bin/Statusgo.framework.zip \
                      ${env.WORKSPACE}/status-go-ios-${lib.suffix()}.zip
                  """
                  archiveArtifacts("status-go-ios-${lib.suffix()}.zip")
                } }
                stage('Upload') { steps { script {
                  lib.uploadArtifact("status-go-ios-${lib.suffix()}.zip")
                } } }
              }
            }

            stage('Release') { when { expression { params.GITHUB_RELEASE == true } }
              steps {
                sh 'make prepare-release'
                withCredentials([[
                  $class: 'UsernamePasswordMultiBinding',
                  credentialsId: 'status-im-auto',
                  usernameVariable: 'GITHUB_USER',
                  passwordVariable: 'GITHUB_TOKEN'
                ]]) {
                  sh "yes | make release release_branch=${gitBranch}"
                }
                sh 'make clean-release'
              }
            }
          }
        } // iOS
      } // parallel
    } // stage
  } // stages
=======
            stage('Archive') { steps {
              sh """
                cp ${env.STATUS_PATH}/build/bin/statusgo-ios-9.3-framework/status-go-ios.zip \
                  ${env.WORKSPACE}/status-go-ios-${lib.suffix()}.zip
              """
              archiveArtifacts("status-go-ios-${lib.suffix()}.zip")
            } }
            stage('Upload') { steps { script {
              lib.uploadArtifact("status-go-ios-${lib.suffix()}.zip")
            } } }
            stage('Cleanup') { steps { script {
              sh "rm -f ${env.WORKSPACE}/*.zip"
            } } }
          }
        }
      }
    }
    stage('Release') { when { expression { params.RELEASE == true } }
      steps {
        dir(env.STATUS_PATH) {
          sh 'make prepare-release'
          withCredentials([[
            $class: 'UsernamePasswordMultiBinding',
            credentialsId: 'status-im-auto',
            usernameVariable: 'GITHUB_USER',
            passwordVariable: 'GITHUB_TOKEN'
          ]]) {
            sh "yes | make release release_branch=${lib.gitBranch()}"
          }
          sh 'make clean-release'
        }
      }
    }
  }
>>>>>>> d61e8382
}<|MERGE_RESOLUTION|>--- conflicted
+++ resolved
@@ -48,59 +48,47 @@
             stage('Setup') { steps { dir(env.STATUS_PATH) {
               sh 'make setup-build'
             } } }
-<<<<<<< HEAD
 
             stage('Lint') { steps { dir(env.STATUS_PATH) {
               sh 'make ci'
             } } }
 
-            stage('Build') {
-              stages {
-                stage('Compile') { steps { dir(env.STATUS_PATH) {
-                  sh 'make statusgo-android'
-                } } }
-                stage('Archive') { steps {
-                  sh """
-                    mv ${env.STATUS_PATH}/build/bin/statusgo.aar \
-                      ${env.WORKSPACE}/status-go-android-${lib.suffix()}.aar
-                  """
-                  archiveArtifacts("status-go-android-${lib.suffix()}.aar")
-                } }
-                stage('Upload') { steps { script {
-                  lib.uploadArtifact("status-go-android-${lib.suffix()}.aar")
-                } } }
-              }
-            }
+            stage('Compile') { steps { dir(env.STATUS_PATH) {
+              sh 'make statusgo-android'
+            } } }
 
-            stage('Release') { when { expression { params.GITHUB_RELEASE == true } }
-              steps {
-                sh 'make prepare-release'
-                withCredentials([[
-                  $class: 'UsernamePasswordMultiBinding',
-                  credentialsId: 'status-im-auto',
-                  usernameVariable: 'GITHUB_USER',
-                  passwordVariable: 'GITHUB_TOKEN'
-                ]]) {
-                  sh "yes | make release release_branch=${gitBranch}"
-                }
-                sh 'make clean-release'
-              }
-            }
-=======
             stage('Archive') { steps {
               sh """
-                cp ${env.STATUS_PATH}/build/bin/statusgo-android-16.aar \
+                cp ${env.STATUS_PATH}/build/bin/statusgo.aar \
                   ${env.WORKSPACE}/status-go-android-${lib.suffix()}.aar
               """
               archiveArtifacts("status-go-android-${lib.suffix()}.aar")
             } }
+
             stage('Upload') { steps { script {
               lib.uploadArtifact("status-go-android-${lib.suffix()}.aar")
             } } }
+
             stage('Cleanup') { steps { script {
               sh "rm -f ${env.WORKSPACE}/*.aar"
             } } }
->>>>>>> d61e8382
+
+            stage('Release') { when { expression { params.RELEASE == true } }
+              steps {
+                dir(env.STATUS_PATH) {
+                  sh 'make prepare-release'
+                  withCredentials([[
+                    $class: 'UsernamePasswordMultiBinding',
+                    credentialsId: 'status-im-auto',
+                    usernameVariable: 'GITHUB_USER',
+                    passwordVariable: 'GITHUB_TOKEN'
+                  ]]) {
+                    sh "yes | make release release_branch=${gitBranch}"
+                  }
+                  sh 'make clean-release'
+                }
+              }
+            }
           }
         } // Android
 
@@ -125,45 +113,48 @@
             stage('Setup') { steps { dir(env.STATUS_PATH) {
               sh 'make setup-build'
             } } }
-<<<<<<< HEAD
 
             stage('Lint') { steps { dir(env.STATUS_PATH) {
               sh 'make ci'
             } } }
 
-            stage('Build') {
-              stages {
-                stage('Compile') { steps { dir(env.STATUS_PATH) {
-                  sh 'make statusgo-ios'
-                  dir('build/bin') {
-                    sh 'zip -r Statusgo.framework.zip Statusgo.framework'
+            stage('Compile') { steps { dir(env.STATUS_PATH) {
+              sh 'make statusgo-ios'
+              dir('build/bin') {
+                sh 'zip -r Statusgo.framework.zip Statusgo.framework'
+              }
+            } } }
+
+            stage('Archive') { steps {
+              sh """
+                cp ${env.STATUS_PATH}/build/bin/Statusgo.framework.zip \
+                  ${env.WORKSPACE}/status-go-ios-${lib.suffix()}.zip
+              """
+              archiveArtifacts("status-go-ios-${lib.suffix()}.zip")
+            } }
+
+            stage('Upload') { steps { script {
+              lib.uploadArtifact("status-go-ios-${lib.suffix()}.zip")
+            } } }
+
+            stage('Cleanup') { steps { script {
+              sh "rm -f ${env.WORKSPACE}/*.zip"
+            } } }
+
+            stage('Release') { when { expression { params.RELEASE == true } }
+              steps {
+                dir(env.STATUS_PATH) {
+                  sh 'make prepare-release'
+                  withCredentials([[
+                    $class: 'UsernamePasswordMultiBinding',
+                    credentialsId: 'status-im-auto',
+                    usernameVariable: 'GITHUB_USER',
+                    passwordVariable: 'GITHUB_TOKEN'
+                  ]]) {
+                    sh "yes | make release release_branch=${gitBranch}"
                   }
-                } } }
-                stage('Archive') { steps {
-                  sh """
-                    mv ${env.STATUS_PATH}/build/bin/Statusgo.framework.zip \
-                      ${env.WORKSPACE}/status-go-ios-${lib.suffix()}.zip
-                  """
-                  archiveArtifacts("status-go-ios-${lib.suffix()}.zip")
-                } }
-                stage('Upload') { steps { script {
-                  lib.uploadArtifact("status-go-ios-${lib.suffix()}.zip")
-                } } }
-              }
-            }
-
-            stage('Release') { when { expression { params.GITHUB_RELEASE == true } }
-              steps {
-                sh 'make prepare-release'
-                withCredentials([[
-                  $class: 'UsernamePasswordMultiBinding',
-                  credentialsId: 'status-im-auto',
-                  usernameVariable: 'GITHUB_USER',
-                  passwordVariable: 'GITHUB_TOKEN'
-                ]]) {
-                  sh "yes | make release release_branch=${gitBranch}"
+                  sh 'make clean-release'
                 }
-                sh 'make clean-release'
               }
             }
           }
@@ -171,40 +162,4 @@
       } // parallel
     } // stage
   } // stages
-=======
-            stage('Archive') { steps {
-              sh """
-                cp ${env.STATUS_PATH}/build/bin/statusgo-ios-9.3-framework/status-go-ios.zip \
-                  ${env.WORKSPACE}/status-go-ios-${lib.suffix()}.zip
-              """
-              archiveArtifacts("status-go-ios-${lib.suffix()}.zip")
-            } }
-            stage('Upload') { steps { script {
-              lib.uploadArtifact("status-go-ios-${lib.suffix()}.zip")
-            } } }
-            stage('Cleanup') { steps { script {
-              sh "rm -f ${env.WORKSPACE}/*.zip"
-            } } }
-          }
-        }
-      }
-    }
-    stage('Release') { when { expression { params.RELEASE == true } }
-      steps {
-        dir(env.STATUS_PATH) {
-          sh 'make prepare-release'
-          withCredentials([[
-            $class: 'UsernamePasswordMultiBinding',
-            credentialsId: 'status-im-auto',
-            usernameVariable: 'GITHUB_USER',
-            passwordVariable: 'GITHUB_TOKEN'
-          ]]) {
-            sh "yes | make release release_branch=${lib.gitBranch()}"
-          }
-          sh 'make clean-release'
-        }
-      }
-    }
-  }
->>>>>>> d61e8382
 }