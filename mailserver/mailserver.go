--- conflicted
+++ resolved
@@ -77,11 +77,8 @@
 
 	muRateLimiter sync.RWMutex
 	rateLimiter   *rateLimiter
-<<<<<<< HEAD
 
 	cleaner *cleaner // removes old envelopes
-=======
->>>>>>> 8f2e347e
 }
 
 // Init initializes mailServer.
@@ -102,14 +99,10 @@
 	if err := s.setupRequestMessageDecryptor(config); err != nil {
 		return err
 	}
-<<<<<<< HEAD
 
 	if config.MailServerRateLimit > 0 {
 		s.setupRateLimiter(time.Duration(config.MailServerRateLimit) * time.Second)
 	}
-=======
-	s.setupRateLimiter(time.Duration(config.MailServerRateLimit) * time.Second)
->>>>>>> 8f2e347e
 
 	// Open database in the last step in order not to init with error
 	// and leave the database open by accident.
@@ -130,7 +123,6 @@
 // setupRateLimiter in case limit is bigger than 0 it will setup an automated
 // limit db cleanup.
 func (s *WMailServer) setupRateLimiter(limit time.Duration) {
-<<<<<<< HEAD
 	s.rateLimiter = newRateLimiter(limit)
 	s.rateLimiter.Start()
 }
@@ -138,12 +130,6 @@
 func (s *WMailServer) setupCleaner(retention time.Duration) {
 	s.cleaner = newCleanerWithDB(s.db, retention)
 	s.cleaner.Start()
-=======
-	if limit > 0 {
-		s.rateLimiter = newRateLimiter(limit)
-		s.rateLimiter.Start()
-	}
->>>>>>> 8f2e347e
 }
 
 // setupRequestMessageDecryptor setup a Whisper filter to decrypt
@@ -186,12 +172,9 @@
 	}
 	if s.rateLimiter != nil {
 		s.rateLimiter.Stop()
-<<<<<<< HEAD
 	}
 	if s.cleaner != nil {
 		s.cleaner.Stop()
-=======
->>>>>>> 8f2e347e
 	}
 }
 
@@ -424,15 +407,6 @@
 	s.muRateLimiter.RLock()
 	defer s.muRateLimiter.RUnlock()
 
-<<<<<<< HEAD
-	if s.rateLimiter != nil {
-		peerID := string(peer)
-		if !s.rateLimiter.IsAllowed(peerID) {
-			log.Info("peerID exceeded the number of requests per second")
-			return true
-		}
-		s.rateLimiter.Add(peerID)
-=======
 	if s.rateLimiter == nil {
 		return false
 	}
@@ -441,7 +415,6 @@
 	if s.rateLimiter.IsAllowed(peerID) {
 		s.rateLimiter.Add(peerID)
 		return false
->>>>>>> 8f2e347e
 	}
 
 	log.Info("peerID exceeded the number of requests per second")
